// Std
use std::{ops::BitOr, str::FromStr};

// Third party
use bitflags::bitflags;

<<<<<<< HEAD
bitflags! {
    struct Flags: u64 {
        const SC_NEGATE_REQS                 = 1;
        const SC_REQUIRED                    = 1 << 1;
        const ARG_REQUIRED_ELSE_HELP         = 1 << 2;
        const PROPAGATE_VERSION              = 1 << 3;
        const DISABLE_VERSION_FOR_SC         = 1 << 4;
        const WAIT_ON_ERROR                  = 1 << 6;
        const SC_REQUIRED_ELSE_HELP          = 1 << 7;
        const NO_AUTO_HELP                   = 1 << 8;
        const NO_AUTO_VERSION                = 1 << 9;
        const DISABLE_VERSION_FLAG           = 1 << 10;
        const HIDDEN                         = 1 << 11;
        const TRAILING_VARARG                = 1 << 12;
        const NO_BIN_NAME                    = 1 << 13;
        const ALLOW_UNK_SC                   = 1 << 14;
        const SC_UTF8_NONE                   = 1 << 15;
        const LEADING_HYPHEN                 = 1 << 16;
        const NO_POS_VALUES                  = 1 << 17;
        const NEXT_LINE_HELP                 = 1 << 18;
        const DERIVE_DISP_ORDER              = 1 << 19;
        const DISABLE_COLORED_HELP           = 1 << 20;
        const COLOR_ALWAYS                   = 1 << 21;
        const COLOR_AUTO                     = 1 << 22;
        const COLOR_NEVER                    = 1 << 23;
        const DONT_DELIM_TRAIL               = 1 << 24;
        const ALLOW_NEG_NUMS                 = 1 << 25;
        const DISABLE_HELP_SC                = 1 << 27;
        const DONT_COLLAPSE_ARGS             = 1 << 28;
        const ARGS_NEGATE_SCS                = 1 << 29;
        const PROPAGATE_VALS_DOWN            = 1 << 30;
        const ALLOW_MISSING_POS              = 1 << 31;
        const TRAILING_VALUES                = 1 << 32;
        const BUILT                          = 1 << 33;
        const BIN_NAME_BUILT                 = 1 << 34;
        const VALID_ARG_FOUND                = 1 << 35;
        const INFER_SUBCOMMANDS              = 1 << 36;
        const CONTAINS_LAST                  = 1 << 37;
        const ARGS_OVERRIDE_SELF             = 1 << 38;
        const HELP_REQUIRED                  = 1 << 39;
        const SUBCOMMAND_PRECEDENCE_OVER_ARG = 1 << 40;
        const DISABLE_HELP_FLAG              = 1 << 41;
        const USE_LONG_FORMAT_FOR_HELP_SC    = 1 << 42;
        const INFER_LONG_ARGS                = 1 << 43;
        const IGNORE_ERRORS                  = 1 << 44;
        #[cfg(feature = "unstable-multicall")]
        const MULTICALL                      = 1 << 45;
        const NO_OP                          = 0;
    }
}

=======
>>>>>>> 89f69d87
#[doc(hidden)]
#[derive(Debug, Copy, Clone, PartialEq, Eq)]
pub struct AppFlags(Flags);

impl Default for AppFlags {
    fn default() -> Self {
        AppFlags(Flags::COLOR_AUTO)
    }
}

<<<<<<< HEAD
impl_settings! { AppSettings, AppFlags,
    ArgRequiredElseHelp("argrequiredelsehelp")
        => Flags::ARG_REQUIRED_ELSE_HELP,
    SubcommandPrecedenceOverArg("subcommandprecedenceoverarg")
        => Flags::SUBCOMMAND_PRECEDENCE_OVER_ARG,
    ArgsNegateSubcommands("argsnegatesubcommands")
        => Flags::ARGS_NEGATE_SCS,
    AllowExternalSubcommands("allowexternalsubcommands")
        => Flags::ALLOW_UNK_SC,
    StrictUtf8("strictutf8")
        => Flags::NO_OP,
    AllowInvalidUtf8ForExternalSubcommands("allowinvalidutf8forexternalsubcommands")
        => Flags::SC_UTF8_NONE,
    AllowLeadingHyphen("allowleadinghyphen")
        => Flags::LEADING_HYPHEN,
    AllowNegativeNumbers("allownegativenumbers")
        => Flags::ALLOW_NEG_NUMS,
    AllowMissingPositional("allowmissingpositional")
        => Flags::ALLOW_MISSING_POS,
    ColoredHelp("coloredhelp")
        => Flags::NO_OP,
    ColorAlways("coloralways")
        => Flags::COLOR_ALWAYS,
    ColorAuto("colorauto")
        => Flags::COLOR_AUTO,
    ColorNever("colornever")
        => Flags::COLOR_NEVER,
    DontDelimitTrailingValues("dontdelimittrailingvalues")
        => Flags::DONT_DELIM_TRAIL,
    DontCollapseArgsInUsage("dontcollapseargsinusage")
        => Flags::DONT_COLLAPSE_ARGS,
    DeriveDisplayOrder("derivedisplayorder")
        => Flags::DERIVE_DISP_ORDER,
    DisableColoredHelp("disablecoloredhelp")
        => Flags::DISABLE_COLORED_HELP,
    DisableHelpSubcommand("disablehelpsubcommand")
        => Flags::DISABLE_HELP_SC,
    DisableHelpFlag("disablehelpflag")
        => Flags::DISABLE_HELP_FLAG,
    DisableHelpFlags("disablehelpflag")
        => Flags::DISABLE_HELP_FLAG,
    DisableVersionFlag("disableversionflag")
        => Flags::DISABLE_VERSION_FLAG,
    DisableVersion("disableversionflag")
        => Flags::DISABLE_VERSION_FLAG,
    PropagateVersion("propagateversion")
        => Flags::PROPAGATE_VERSION,
    GlobalVersion("propagateversion")
        => Flags::PROPAGATE_VERSION,
    HidePossibleValuesInHelp("hidepossiblevaluesinhelp")
        => Flags::NO_POS_VALUES,
    HelpRequired("helprequired")
        => Flags::HELP_REQUIRED,
    Hidden("hidden")
        => Flags::HIDDEN,
    #[cfg(feature = "unstable-multicall")]
    Multicall("multicall")
        => Flags::MULTICALL,
    NoAutoHelp("noautohelp")
        => Flags::NO_AUTO_HELP,
    NoAutoVersion("noautoversion")
        => Flags::NO_AUTO_VERSION,
    NoBinaryName("nobinaryname")
        => Flags::NO_BIN_NAME,
    SubcommandsNegateReqs("subcommandsnegatereqs")
        => Flags::SC_NEGATE_REQS,
    SubcommandRequired("subcommandrequired")
        => Flags::SC_REQUIRED,
    SubcommandRequiredElseHelp("subcommandrequiredelsehelp")
        => Flags::SC_REQUIRED_ELSE_HELP,
    UseLongFormatForHelpSubcommand("uselongformatforhelpsubcommand")
        => Flags::USE_LONG_FORMAT_FOR_HELP_SC,
    TrailingVarArg("trailingvararg")
        => Flags::TRAILING_VARARG,
    UnifiedHelp("unifiedhelp") => Flags::NO_OP,
    NextLineHelp("nextlinehelp")
        => Flags::NEXT_LINE_HELP,
    IgnoreErrors("ignoreerrors")
        => Flags::IGNORE_ERRORS,
    WaitOnError("waitonerror")
        => Flags::WAIT_ON_ERROR,
    Built("built")
        => Flags::BUILT,
    BinNameBuilt("binnamebuilt")
        => Flags::BIN_NAME_BUILT,
    InferSubcommands("infersubcommands")
        => Flags::INFER_SUBCOMMANDS,
    AllArgsOverrideSelf("allargsoverrideself")
        => Flags::ARGS_OVERRIDE_SELF,
    InferLongArgs("inferlongargs")
        => Flags::INFER_LONG_ARGS
}

=======
>>>>>>> 89f69d87
/// Application level settings, which affect how [`App`] operates
///
/// **NOTE:** When these settings are used, they apply only to current command, and are *not*
/// propagated down or up through child or parent subcommands
///
/// [`App`]: crate::App
#[derive(Debug, PartialEq, Copy, Clone)]
pub enum AppSettings {
    /// Try not to fail on parse errors, like missing option values.
    ///
    /// **Note:** Make sure you apply it as `global_setting` if you want this setting
    /// to be propagated to subcommands and sub-subcommands!
    ///
    /// ```rust
    /// # use clap::{App, arg, AppSettings};
    /// let app = App::new("app")
    ///   .global_setting(AppSettings::IgnoreErrors)
    ///   .arg(arg!(-c --config <FILE> "Sets a custom config file").required(false))
    ///   .arg(arg!(-x --stuff <FILE> "Sets a custom stuff file").required(false))
    ///   .arg(arg!(f: -f "Flag"));
    ///
    /// let r = app.try_get_matches_from(vec!["app", "-c", "file", "-f", "-x"]);
    ///
    /// assert!(r.is_ok(), "unexpected error: {:?}", r);
    /// let m = r.unwrap();
    /// assert_eq!(m.value_of("config"), Some("file"));
    /// assert!(m.is_present("f"));
    /// assert_eq!(m.value_of("stuff"), None);
    /// ```
    IgnoreErrors,

    /// Display the message "Press \[ENTER\]/\[RETURN\] to continue..." and wait for user before
    /// exiting
    ///
    /// This is most useful when writing an application which is run from a GUI shortcut, or on
    /// Windows where a user tries to open the binary by double-clicking instead of using the
    /// command line.
    ///
    /// # Examples
    ///
    /// ```rust
    /// # use clap::{App, Arg, AppSettings};
    /// App::new("myprog")
    ///     .global_setting(AppSettings::WaitOnError);
    /// ```
    WaitOnError,

    /// Specifies that leading hyphens are allowed in all argument *values* (e.g. `-10`).
    ///
    /// Otherwise they will be parsed as another flag or option.  See also
    /// [`AppSettings::AllowNegativeNumbers`].
    ///
    /// **NOTE:** Use this setting with caution as it silences certain circumstances which would
    /// otherwise be an error (such as accidentally forgetting to specify a value for leading
    /// option). It is preferred to set this on a per argument basis, via [`Arg::allow_hyphen_values`].
    ///
    /// # Examples
    ///
    /// ```rust
    /// # use clap::{Arg, App, AppSettings};
    /// // Imagine you needed to represent negative numbers as well, such as -10
    /// let m = App::new("nums")
    ///     .setting(AppSettings::AllowHyphenValues)
    ///     .arg(Arg::new("neg"))
    ///     .get_matches_from(vec![
    ///         "nums", "-20"
    ///     ]);
    ///
    /// assert_eq!(m.value_of("neg"), Some("-20"));
    /// # ;
    /// ```
    /// [`Arg::allow_hyphen_values`]: crate::Arg::allow_hyphen_values()
    AllowHyphenValues,

    /// Allows negative numbers to pass as values.
    ///
    /// This is similar to [`AppSettings::AllowHyphenValues`] except that it only allows numbers,
    /// all other undefined leading hyphens will fail to parse.
    ///
    /// # Examples
    ///
    /// ```rust
    /// # use clap::{App, Arg, AppSettings};
    /// let res = App::new("myprog")
    ///     .global_setting(AppSettings::AllowNegativeNumbers)
    ///     .arg(Arg::new("num"))
    ///     .try_get_matches_from(vec![
    ///         "myprog", "-20"
    ///     ]);
    /// assert!(res.is_ok());
    /// let m = res.unwrap();
    /// assert_eq!(m.value_of("num").unwrap(), "-20");
    /// ```
    AllowNegativeNumbers,

    /// Specifies that all arguments override themselves.
    ///
    /// This is the equivalent to saying the `foo` arg using [`Arg::overrides_with("foo")`] for all
    /// defined arguments.
    ///
    /// [`Arg::overrides_with("foo")`]: crate::Arg::overrides_with()
    AllArgsOverrideSelf,

    /// Allows one to implement two styles of CLIs where positionals can be used out of order.
    ///
    /// The first example is a CLI where the second to last positional argument is optional, but
    /// the final positional argument is required. Such as `$ prog [optional] <required>` where one
    /// of the two following usages is allowed:
    ///
    /// * `$ prog [optional] <required>`
    /// * `$ prog <required>`
    ///
    /// This would otherwise not be allowed. This is useful when `[optional]` has a default value.
    ///
    /// **Note:** when using this style of "missing positionals" the final positional *must* be
    /// [required] if `--` will not be used to skip to the final positional argument.
    ///
    /// **Note:** This style also only allows a single positional argument to be "skipped" without
    /// the use of `--`. To skip more than one, see the second example.
    ///
    /// The second example is when one wants to skip multiple optional positional arguments, and use
    /// of the `--` operator is OK (but not required if all arguments will be specified anyways).
    ///
    /// For example, imagine a CLI which has three positional arguments `[foo] [bar] [baz]...` where
    /// `baz` accepts multiple values (similar to man `ARGS...` style training arguments).
    ///
    /// With this setting the following invocations are posisble:
    ///
    /// * `$ prog foo bar baz1 baz2 baz3`
    /// * `$ prog foo -- baz1 baz2 baz3`
    /// * `$ prog -- baz1 baz2 baz3`
    ///
    /// # Examples
    ///
    /// Style number one from above:
    ///
    /// ```rust
    /// # use clap::{App, Arg, AppSettings};
    /// // Assume there is an external subcommand named "subcmd"
    /// let m = App::new("myprog")
    ///     .setting(AppSettings::AllowMissingPositional)
    ///     .arg(Arg::new("arg1"))
    ///     .arg(Arg::new("arg2")
    ///         .required(true))
    ///     .get_matches_from(vec![
    ///         "prog", "other"
    ///     ]);
    ///
    /// assert_eq!(m.value_of("arg1"), None);
    /// assert_eq!(m.value_of("arg2"), Some("other"));
    /// ```
    ///
    /// Now the same example, but using a default value for the first optional positional argument
    ///
    /// ```rust
    /// # use clap::{App, Arg, AppSettings};
    /// // Assume there is an external subcommand named "subcmd"
    /// let m = App::new("myprog")
    ///     .setting(AppSettings::AllowMissingPositional)
    ///     .arg(Arg::new("arg1")
    ///         .default_value("something"))
    ///     .arg(Arg::new("arg2")
    ///         .required(true))
    ///     .get_matches_from(vec![
    ///         "prog", "other"
    ///     ]);
    ///
    /// assert_eq!(m.value_of("arg1"), Some("something"));
    /// assert_eq!(m.value_of("arg2"), Some("other"));
    /// ```
    ///
    /// Style number two from above:
    ///
    /// ```rust
    /// # use clap::{App, Arg, AppSettings};
    /// // Assume there is an external subcommand named "subcmd"
    /// let m = App::new("myprog")
    ///     .setting(AppSettings::AllowMissingPositional)
    ///     .arg(Arg::new("foo"))
    ///     .arg(Arg::new("bar"))
    ///     .arg(Arg::new("baz").takes_value(true).multiple_values(true))
    ///     .get_matches_from(vec![
    ///         "prog", "foo", "bar", "baz1", "baz2", "baz3"
    ///     ]);
    ///
    /// assert_eq!(m.value_of("foo"), Some("foo"));
    /// assert_eq!(m.value_of("bar"), Some("bar"));
    /// assert_eq!(m.values_of("baz").unwrap().collect::<Vec<_>>(), &["baz1", "baz2", "baz3"]);
    /// ```
    ///
    /// Now nofice if we don't specify `foo` or `baz` but use the `--` operator.
    ///
    /// ```rust
    /// # use clap::{App, Arg, AppSettings};
    /// // Assume there is an external subcommand named "subcmd"
    /// let m = App::new("myprog")
    ///     .setting(AppSettings::AllowMissingPositional)
    ///     .arg(Arg::new("foo"))
    ///     .arg(Arg::new("bar"))
    ///     .arg(Arg::new("baz").takes_value(true).multiple_values(true))
    ///     .get_matches_from(vec![
    ///         "prog", "--", "baz1", "baz2", "baz3"
    ///     ]);
    ///
    /// assert_eq!(m.value_of("foo"), None);
    /// assert_eq!(m.value_of("bar"), None);
    /// assert_eq!(m.values_of("baz").unwrap().collect::<Vec<_>>(), &["baz1", "baz2", "baz3"]);
    /// ```
    ///
    /// [required]: crate::Arg::required()
    AllowMissingPositional,

    /// Specifies that the final positional argument is a "VarArg" and that `clap` should not
    /// attempt to parse any further args.
    ///
    /// The values of the trailing positional argument will contain all args from itself on.
    ///
    /// **NOTE:** The final positional argument **must** have [`Arg::multiple_values(true)`] or the usage
    /// string equivalent.
    ///
    /// # Examples
    ///
    /// ```rust
    /// # use clap::{App, arg, AppSettings};
    /// let m = App::new("myprog")
    ///     .setting(AppSettings::TrailingVarArg)
    ///     .arg(arg!(<cmd> ... "commands to run"))
    ///     .get_matches_from(vec!["myprog", "arg1", "-r", "val1"]);
    ///
    /// let trail: Vec<&str> = m.values_of("cmd").unwrap().collect();
    /// assert_eq!(trail, ["arg1", "-r", "val1"]);
    /// ```
    /// [`Arg::multiple_values(true)`]: crate::Arg::multiple_values()
    TrailingVarArg,

    /// Disables the automatic delimiting of values when `--` or [`AppSettings::TrailingVarArg`]
    /// was used.
    ///
    /// **NOTE:** The same thing can be done manually by setting the final positional argument to
    /// [`Arg::use_delimiter(false)`]. Using this setting is safer, because it's easier to locate
    /// when making changes.
    ///
    /// # Examples
    ///
    /// ```no_run
    /// # use clap::{App, Arg, AppSettings};
    /// App::new("myprog")
    ///     .setting(AppSettings::DontDelimitTrailingValues)
    ///     .get_matches();
    /// ```
    ///
    /// [`Arg::use_delimiter(false)`]: crate::Arg::use_delimiter()
    DontDelimitTrailingValues,

    /// Allow partial matches of long arguments or their [aliases].
    ///
    /// For example, to match an argument named `--test`, one could use `--t`, `--te`, `--tes`, and
    /// `--test`.
    ///
    /// **NOTE:** The match *must not* be ambiguous at all in order to succeed. i.e. to match
    /// `--te` to `--test` there could not also be another argument or alias `--temp` because both
    /// start with `--te`
    ///
    /// [aliases]: crate::App::aliases()
    InferLongArgs,

    /// Allow partial matches of [subcommand] names and their [aliases].
    ///
    /// For example, to match a subcommand named `test`, one could use `t`, `te`, `tes`, and
    /// `test`.
    ///
    /// **NOTE:** The match *must not* be ambiguous at all in order to succeed. i.e. to match `te`
    /// to `test` there could not also be a subcommand or alias `temp` because both start with `te`
    ///
    /// **CAUTION:** This setting can interfere with [positional/free arguments], take care when
    /// designing CLIs which allow inferred subcommands and have potential positional/free
    /// arguments whose values could start with the same characters as subcommands. If this is the
    /// case, it's recommended to use settings such as [`AppSettings::ArgsNegateSubcommands`] in
    /// conjunction with this setting.
    ///
    /// # Examples
    ///
    /// ```no_run
    /// # use clap::{App, Arg, AppSettings};
    /// let m = App::new("prog")
    ///     .global_setting(AppSettings::InferSubcommands)
    ///     .subcommand(App::new("test"))
    ///     .get_matches_from(vec![
    ///         "prog", "te"
    ///     ]);
    /// assert_eq!(m.subcommand_name(), Some("test"));
    /// ```
    ///
    /// [subcommand]: crate::App::subcommand()
    /// [positional/free arguments]: crate::Arg::index()
    /// [aliases]: crate::App::aliases()
    InferSubcommands,

<<<<<<< HEAD
    /// Disables colorized help messages.
    ///
    /// # Examples
    ///
    /// ```no_run
    /// # use clap::{App, AppSettings};
    /// App::new("myprog")
    ///     .setting(AppSettings::DisableColoredHelp)
    ///     .get_matches();
    /// ```
    DisableColoredHelp,

    /// Disables `-h` and `--help` flag.
=======
    /// If no [`subcommand`] is present at runtime, error and exit gracefully.
>>>>>>> 89f69d87
    ///
    /// # Examples
    ///
    /// ```rust
    /// # use clap::{App, AppSettings, ErrorKind};
    /// let err = App::new("myprog")
    ///     .setting(AppSettings::SubcommandRequired)
    ///     .subcommand(App::new("test"))
    ///     .try_get_matches_from(vec![
    ///         "myprog",
    ///     ]);
    /// assert!(err.is_err());
    /// assert_eq!(err.unwrap_err().kind, ErrorKind::MissingSubcommand);
    /// # ;
    /// ```
    ///
    /// [`subcommand`]: crate::App::subcommand()
    SubcommandRequired,

    /// Display help if no [`subcommands`] are present at runtime and exit gracefully (i.e. an
    /// empty run such as `$ myprog`).
    ///
    /// **NOTE:** This should *not* be used with [`AppSettings::SubcommandRequired`] as they do
    /// nearly same thing; this prints the help text, and the other prints an error.
    ///
    /// **NOTE:** If the user specifies arguments at runtime, but no subcommand the help text will
    /// still be displayed and exit. If this is *not* the desired result, consider using
    /// [`AppSettings::ArgRequiredElseHelp`] instead.
    ///
    /// # Examples
    ///
    /// ```rust
    /// # use clap::{App, Arg, AppSettings};
    /// App::new("myprog")
    ///     .setting(AppSettings::SubcommandRequiredElseHelp);
    /// ```
    ///
    /// [`subcommands`]: crate::App::subcommand()
    SubcommandRequiredElseHelp,

    /// Assume unexpected positional arguments are a [`subcommand`].
    ///
    /// **NOTE:** Use this setting with caution,
    /// as a truly unexpected argument (i.e. one that is *NOT* an external subcommand)
    /// will **not** cause an error and instead be treated as a potential subcommand.
    /// One should check for such cases manually and inform the user appropriately.
    ///
    /// # Examples
    ///
    /// ```rust
    /// # use clap::{App, AppSettings};
    /// // Assume there is an external subcommand named "subcmd"
    /// let m = App::new("myprog")
    ///     .setting(AppSettings::AllowExternalSubcommands)
    ///     .get_matches_from(vec![
    ///         "myprog", "subcmd", "--option", "value", "-fff", "--flag"
    ///     ]);
    ///
    /// // All trailing arguments will be stored under the subcommand's sub-matches using an empty
    /// // string argument name
    /// match m.subcommand() {
    ///     Some((external, ext_m)) => {
    ///          let ext_args: Vec<&str> = ext_m.values_of("").unwrap().collect();
    ///          assert_eq!(external, "subcmd");
    ///          assert_eq!(ext_args, ["--option", "value", "-fff", "--flag"]);
    ///     },
    ///     _ => {},
    /// }
    /// ```
    ///
    /// [`subcommand`]: crate::App::subcommand()
    /// [`ArgMatches`]: crate::ArgMatches
    /// [`ErrorKind::UnknownArgument`]: crate::ErrorKind::UnknownArgument
    AllowExternalSubcommands,

    /// Parse the bin name (`argv[0]`) as a subcommand
    ///
    /// This adds a small performance penalty to startup
    /// as it requires comparing the bin name against every subcommand name.
    ///
    /// A "multicall" executable is a single executable
    /// that contains a variety of applets,
    /// and decides which applet to run based on the name of the file.
    /// The executable can be called from different names by creating hard links
    /// or symbolic links to it.
    ///
    /// This is desirable when it is convenient to store code
    /// for many programs in the same file,
    /// such as deduplicating code across multiple programs
    /// without loading a shared library at runtime.
    ///
    /// Multicall can't be used with [`NoBinaryName`] since they interpret
    /// the command name in incompatible ways.
    ///
    /// # Examples
    ///
    /// Multicall applets are defined as subcommands
    /// to an app which has the Multicall setting enabled.
    ///
    /// Busybox is a common example of a "multicall" executable
    /// with a subcommmand for each applet that can be run directly,
    /// e.g. with the `cat` applet being run by running `busybox cat`,
    /// or with `cat` as a link to the `busybox` binary.
    ///
    /// This is desirable when the launcher program has additional options
    /// or it is useful to run the applet without installing a symlink
    /// e.g. to test the applet without installing it
    /// or there may already be a command of that name installed.
    ///
    /// ```rust
    /// # use clap::{App, AppSettings};
    /// let mut app = App::new("busybox")
    ///     .setting(AppSettings::Multicall)
    ///     .subcommand(App::new("true"))
    ///     .subcommand(App::new("false"));
    /// // When called from the executable's canonical name
    /// // its applets can be matched as subcommands.
    /// let m = app.try_get_matches_from_mut(&["busybox", "true"]).unwrap();
    /// assert_eq!(m.subcommand_name(), Some("true"));
    /// // When called from a link named after an applet that applet is matched.
    /// let m = app.get_matches_from(&["true"]);
    /// assert_eq!(m.subcommand_name(), Some("true"));
    /// ```
    ///
    /// `hostname` is another example of a multicall executable.
    /// It differs from busybox by not supporting running applets via subcommand
    /// and is instead only runnable via links.
    ///
    /// This is desirable when the executable has a primary purpose
    /// rather than being a collection of varied applets,
    /// so it is appropriate to name the executable after its purpose,
    /// but there is other related functionality that would be convenient to provide
    /// and it is convenient for the code to implement it to be in the same executable.
    ///
    /// This behaviour can be opted-into
    /// by naming a subcommand with the same as the program
    /// as applet names take priority.
    ///
    /// ```rust
    /// # use clap::{App, AppSettings, ErrorKind};
    /// let mut app = App::new("hostname")
    ///     .setting(AppSettings::Multicall)
    ///     .subcommand(App::new("hostname"))
    ///     .subcommand(App::new("dnsdomainname"));
    /// let m = app.try_get_matches_from_mut(&["hostname", "dnsdomainname"]);
    /// assert!(m.is_err());
    /// assert_eq!(m.unwrap_err().kind, ErrorKind::UnknownArgument);
    /// let m = app.get_matches_from(&["hostname"]);
    /// assert_eq!(m.subcommand_name(), Some("hostname"));
    /// ```
    ///
    /// [`subcommands`]: crate::App::subcommand()
    /// [`panic!`]: https://doc.rust-lang.org/std/macro.panic!.html
    /// [`NoBinaryName`]: crate::AppSettings::NoBinaryName
    /// [`try_get_matches_from_mut`]: crate::App::try_get_matches_from_mut()
    #[cfg(feature = "unstable-multicall")]
    Multicall,

    /// Specifies that external subcommands that are invalid UTF-8 should *not* be treated as an error.
    ///
    /// **NOTE:** Using external subcommand argument values with invalid UTF-8 requires using
    /// [`ArgMatches::values_of_os`] or [`ArgMatches::values_of_lossy`] for those particular
    /// arguments which may contain invalid UTF-8 values
    ///
    /// **NOTE:** Setting this requires [`AppSettings::AllowExternalSubcommands`]
    ///
    /// # Platform Specific
    ///
    /// Non Windows systems only
    ///
    /// # Examples
    ///
    #[cfg_attr(not(unix), doc = " ```ignore")]
    #[cfg_attr(unix, doc = " ```")]
    /// # use clap::{App, AppSettings};
    /// // Assume there is an external subcommand named "subcmd"
    /// let m = App::new("myprog")
    ///     .setting(AppSettings::AllowInvalidUtf8ForExternalSubcommands)
    ///     .setting(AppSettings::AllowExternalSubcommands)
    ///     .get_matches_from(vec![
    ///         "myprog", "subcmd", "--option", "value", "-fff", "--flag"
    ///     ]);
    ///
    /// // All trailing arguments will be stored under the subcommand's sub-matches using an empty
    /// // string argument name
    /// match m.subcommand() {
    ///     Some((external, ext_m)) => {
    ///          let ext_args: Vec<&std::ffi::OsStr> = ext_m.values_of_os("").unwrap().collect();
    ///          assert_eq!(external, "subcmd");
    ///          assert_eq!(ext_args, ["--option", "value", "-fff", "--flag"]);
    ///     },
    ///     _ => {},
    /// }
    /// ```
    ///
    /// [`ArgMatches::values_of_os`]: crate::ArgMatches::values_of_os()
    /// [`ArgMatches::values_of_lossy`]: crate::ArgMatches::values_of_lossy()
    /// [`subcommands`]: crate::App::subcommand()
    AllowInvalidUtf8ForExternalSubcommands,

    /// Specifies that the help subcommand should print the long help message (`--help`).
    ///
    /// **NOTE:** This setting is useless if [`AppSettings::DisableHelpSubcommand`] or [`AppSettings::NoAutoHelp`] is set,
    /// or if the app contains no subcommands at all.
    ///
    /// # Examples
    ///
    /// ```rust
    /// # use clap::{App, Arg, AppSettings};
    /// App::new("myprog")
    ///     .global_setting(AppSettings::UseLongFormatForHelpSubcommand)
    ///     .subcommand(App::new("test")
    ///         .arg(Arg::new("foo")
    ///             .help("short form about message")
    ///             .long_help("long form about message")
    ///         )
    ///     )
    ///     .get_matches();
    /// ```
    /// [long format]: crate::App::long_about
    UseLongFormatForHelpSubcommand,

    /// Allows [`subcommands`] to override all requirements of the parent command.
    ///
    /// For example, if you had a subcommand or top level application with a required argument
    /// that is only required as long as there is no subcommand present,
    /// using this setting would allow you to set those arguments to [`Arg::required(true)`]
    /// and yet receive no error so long as the user uses a valid subcommand instead.
    ///
    /// **NOTE:** This defaults to false (using subcommand does *not* negate requirements)
    ///
    /// # Examples
    ///
    /// This first example shows that it is an error to not use a required argument
    ///
    /// ```rust
    /// # use clap::{App, Arg, AppSettings, ErrorKind};
    /// let err = App::new("myprog")
    ///     .setting(AppSettings::SubcommandsNegateReqs)
    ///     .arg(Arg::new("opt").required(true))
    ///     .subcommand(App::new("test"))
    ///     .try_get_matches_from(vec![
    ///         "myprog"
    ///     ]);
    /// assert!(err.is_err());
    /// assert_eq!(err.unwrap_err().kind, ErrorKind::MissingRequiredArgument);
    /// # ;
    /// ```
    ///
    /// This next example shows that it is no longer error to not use a required argument if a
    /// valid subcommand is used.
    ///
    /// ```rust
    /// # use clap::{App, Arg, AppSettings, ErrorKind};
    /// let noerr = App::new("myprog")
    ///     .setting(AppSettings::SubcommandsNegateReqs)
    ///     .arg(Arg::new("opt").required(true))
    ///     .subcommand(App::new("test"))
    ///     .try_get_matches_from(vec![
    ///         "myprog", "test"
    ///     ]);
    /// assert!(noerr.is_ok());
    /// # ;
    /// ```
    ///
    /// [`Arg::required(true)`]: crate::Arg::required()
    /// [`subcommands`]: crate::App::subcommand()
    SubcommandsNegateReqs,

    /// Specifies that use of an argument prevents the use of [`subcommands`].
    ///
    /// By default `clap` allows arguments between subcommands such
    /// as `<cmd> [cmd_args] <subcmd> [subcmd_args] <subsubcmd> [subsubcmd_args]`.
    ///
    /// This setting disables that functionality and says that arguments can
    /// only follow the *final* subcommand. For instance using this setting
    /// makes only the following invocations possible:
    ///
    /// * `<cmd> <subcmd> <subsubcmd> [subsubcmd_args]`
    /// * `<cmd> <subcmd> [subcmd_args]`
    /// * `<cmd> [cmd_args]`
    ///
    /// # Examples
    ///
    /// ```rust
    /// # use clap::{App, AppSettings};
    /// App::new("myprog")
    ///     .setting(AppSettings::ArgsNegateSubcommands);
    /// ```
    ///
    /// [`subcommands`]: crate::App::subcommand()
    ArgsNegateSubcommands,

    /// Prevent subcommands from being consumed as an arguments value.
    ///
    /// By default, if an option taking multiple values is followed by a subcommand, the
    /// subcommand will be parsed as another value.
    ///
    /// ```text
    /// app --foo val1 val2 subcommand
    ///           --------- ----------
    ///             values   another value
    /// ```
    ///
    /// This setting instructs the parser to stop when encountering a subcommand instead of
    /// greedily consuming arguments.
    ///
    /// ```text
    /// app --foo val1 val2 subcommand
    ///           --------- ----------
    ///             values   subcommand
    /// ```
    ///
    /// **Note:** Make sure you apply it as `global_setting` if you want this setting
    /// to be propagated to subcommands and sub-subcommands!
    ///
    /// # Examples
    ///
    /// ```rust
    /// # use clap::{App, AppSettings, Arg};
    /// let app = App::new("app").subcommand(App::new("sub")).arg(
    ///     Arg::new("arg")
    ///         .long("arg")
    ///         .multiple_values(true)
    ///         .takes_value(true),
    /// );
    ///
    /// let matches = app
    ///     .clone()
    ///     .try_get_matches_from(&["app", "--arg", "1", "2", "3", "sub"])
    ///     .unwrap();
    ///
    /// assert_eq!(
    ///     matches.values_of("arg").unwrap().collect::<Vec<_>>(),
    ///     &["1", "2", "3", "sub"]
    /// );
    /// assert!(matches.subcommand_matches("sub").is_none());
    ///
    /// let matches = app
    ///     .setting(AppSettings::SubcommandPrecedenceOverArg)
    ///     .try_get_matches_from(&["app", "--arg", "1", "2", "3", "sub"])
    ///     .unwrap();
    ///
    /// assert_eq!(
    ///     matches.values_of("arg").unwrap().collect::<Vec<_>>(),
    ///     &["1", "2", "3"]
    /// );
    /// assert!(matches.subcommand_matches("sub").is_some());
    /// ```
    SubcommandPrecedenceOverArg,

    /// Exit gracefully if no arguments are present (e.g. `$ myprog`).
    ///
    /// **NOTE:** [`subcommands`] count as arguments
    ///
    /// **NOTE:** Setting [`Arg::default_value`] effectively disables this option as it will
    /// ensure that some argument is always present.
    ///
    /// # Examples
    ///
    /// ```rust
    /// # use clap::{App, AppSettings};
    /// App::new("myprog")
    ///     .setting(AppSettings::ArgRequiredElseHelp);
    /// ```
    ///
    /// [`subcommands`]: crate::App::subcommand()
    /// [`Arg::default_value`]: crate::Arg::default_value()
    ArgRequiredElseHelp,

    /// Displays the arguments and [`subcommands`] in the help message in the order that they were
    /// declared in, and not alphabetically which is the default.
    ///
    /// To override the declaration order, see [`Arg::display_order`] and [`App::display_order`].
    ///
    /// # Examples
    ///
    /// ```no_run
    /// # use clap::{App, Arg, AppSettings};
    /// App::new("myprog")
    ///     .global_setting(AppSettings::DeriveDisplayOrder)
    ///     .get_matches();
    /// ```
    ///
    /// [`subcommands`]: crate::App::subcommand()
    /// [`Arg::display_order`]: crate::Arg::display_order
    /// [`App::display_order`]: crate::App::display_order
    DeriveDisplayOrder,

    /// Disables the automatic collapsing of positional args into `[ARGS]` inside the usage string.
    ///
    /// # Examples
    ///
    /// ```no_run
    /// # use clap::{App, Arg, AppSettings};
    /// App::new("myprog")
    ///     .global_setting(AppSettings::DontCollapseArgsInUsage)
    ///     .get_matches();
    /// ```
    DontCollapseArgsInUsage,

    /// Places the help string for all arguments on the line after the argument.
    ///
    /// # Examples
    ///
    /// ```no_run
    /// # use clap::{App, Arg, AppSettings};
    /// App::new("myprog")
    ///     .global_setting(AppSettings::NextLineHelp)
    ///     .get_matches();
    /// ```
    NextLineHelp,

    /// Disables colorized help messages.
    ///
    /// # Examples
    ///
    /// ```no_run
    /// # use clap::{App, AppSettings};
    /// App::new("myprog")
    ///     .setting(AppSettings::DisableColoredHelp)
    ///     .get_matches();
    /// ```
    DisableColoredHelp,

    /// Disables `-h` and `--help` flag.
    ///
    /// # Examples
    ///
    /// ```rust
    /// # use clap::{App, AppSettings, ErrorKind};
    /// let res = App::new("myprog")
    ///     .setting(AppSettings::DisableHelpFlag)
    ///     .try_get_matches_from(vec![
    ///         "myprog", "-h"
    ///     ]);
    /// assert!(res.is_err());
    /// assert_eq!(res.unwrap_err().kind, ErrorKind::UnknownArgument);
    /// ```
    DisableHelpFlag,

    /// Disables the `help` [`subcommand`].
    ///
    /// # Examples
    ///
    /// ```rust
    /// # use clap::{App, AppSettings, ErrorKind, };
    /// let res = App::new("myprog")
    ///     .setting(AppSettings::DisableHelpSubcommand)
    ///     // Normally, creating a subcommand causes a `help` subcommand to automatically
    ///     // be generated as well
    ///     .subcommand(App::new("test"))
    ///     .try_get_matches_from(vec![
    ///         "myprog", "help"
    ///     ]);
    /// assert!(res.is_err());
    /// assert_eq!(res.unwrap_err().kind, ErrorKind::UnknownArgument);
    /// ```
    ///
    /// [`subcommand`]: crate::App::subcommand()
    DisableHelpSubcommand,

    /// Disables `-V` and `--version` flag.
    ///
    /// # Examples
    ///
    /// ```rust
    /// # use clap::{App, AppSettings, ErrorKind};
    /// let res = App::new("myprog")
    ///     .setting(AppSettings::DisableVersionFlag)
    ///     .try_get_matches_from(vec![
    ///         "myprog", "-V"
    ///     ]);
    /// assert!(res.is_err());
    /// assert_eq!(res.unwrap_err().kind, ErrorKind::UnknownArgument);
    /// ```
    DisableVersionFlag,

    /// Specifies to use the version of the current command for all [`subcommands`].
    ///
    /// Defaults to `false`; subcommands have independent version strings from their parents.
    ///
    /// **Note:** Make sure you apply it as `global_setting` if you want this setting
    /// to be propagated to subcommands and sub-subcommands!
    ///
    /// # Examples
    ///
    /// ```no_run
    /// # use clap::{App, Arg, AppSettings};
    /// App::new("myprog")
    ///     .version("v1.1")
    ///     .global_setting(AppSettings::PropagateVersion)
    ///     .subcommand(App::new("test"))
    ///     .get_matches();
    /// // running `$ myprog test --version` will display
    /// // "myprog-test v1.1"
    /// ```
    ///
    /// [`subcommands`]: crate::App::subcommand()
    PropagateVersion,

    /// Specifies that this [`subcommand`] should be hidden from help messages
    ///
    /// # Examples
    ///
    /// ```rust
    /// # use clap::{App, Arg, AppSettings, };
    /// App::new("myprog")
    ///     .subcommand(App::new("test")
    ///     .setting(AppSettings::Hidden))
    /// # ;
    /// ```
    ///
    /// [`subcommand`]: crate::App::subcommand()
    Hidden,

    /// Tells `clap` *not* to print possible values when displaying help information.
    ///
    /// This can be useful if there are many values, or they are explained elsewhere.
    ///
    /// To set this per argument, see
    /// [`Arg::hide_possible_values`][crate::Arg::hide_possible_values].
    HidePossibleValues,

    /// Panic if help descriptions are omitted.
    ///
    /// # Examples
    ///
    /// ```rust
    /// # use clap::{App, Arg, AppSettings};
    /// App::new("myprog")
    ///     .global_setting(AppSettings::HelpExpected)
    ///     .arg(
    ///         Arg::new("foo").help("It does foo stuff")
    ///         // As required via AppSettings::HelpExpected, a help message was supplied
    ///      )
    /// #    .get_matches();
    /// ```
    ///
    /// # Panics
    ///
    /// ```rust,no_run
    /// # use clap::{App, Arg, AppSettings};
    /// App::new("myapp")
    ///     .global_setting(AppSettings::HelpExpected)
    ///     .arg(
    ///         Arg::new("foo")
    ///         // Someone forgot to put .about("...") here
    ///         // Since the setting AppSettings::HelpExpected is activated, this will lead to
    ///         // a panic (if you are in debug mode)
    ///     )
    /// #   .get_matches();
    ///```
    HelpExpected,

    /// Specifies that the parser should not assume the first argument passed is the binary name.
    ///
    /// This is normally the case when using a "daemon" style mode, or an interactive CLI where
    /// one would not normally type the binary or program name for each command.
    ///
    /// # Examples
    ///
    /// ```rust
    /// # use clap::{App, arg, AppSettings};
    /// let m = App::new("myprog")
    ///     .setting(AppSettings::NoBinaryName)
    ///     .arg(arg!(<cmd> ... "commands to run"))
    ///     .get_matches_from(vec!["command", "set"]);
    ///
    /// let cmds: Vec<&str> = m.values_of("cmd").unwrap().collect();
    /// assert_eq!(cmds, ["command", "set"]);
    /// ```
    /// [`try_get_matches_from_mut`]: crate::App::try_get_matches_from_mut()
    NoBinaryName,

    /// Treat the auto-generated `-h, --help` flags like any other flag, and *not* print the help
    /// message.
    ///
    /// This allows one to handle printing of the help message manually.
    ///
    /// ```rust
    /// # use clap::{App, AppSettings};
    /// let result = App::new("myprog")
    ///     .setting(AppSettings::NoAutoHelp)
    ///     .try_get_matches_from("myprog --help".split(" "));
    ///
    /// // Normally, if `--help` is used clap prints the help message and returns an
    /// // ErrorKind::DisplayHelp
    /// //
    /// // However, `--help` was treated like a normal flag
    ///
    /// assert!(result.is_ok());
    /// assert!(result.unwrap().is_present("help"));
    /// ```
    NoAutoHelp,

    /// Treat the auto-generated `-V, --version` flags like any other flag, and
    /// *not* print the version message.
    ///
    /// This allows one to handle printing of the version message manually.
    ///
    /// ```rust
    /// # use clap::{App, AppSettings};
    /// let result = App::new("myprog")
    ///     .version("3.0")
    ///     .setting(AppSettings::NoAutoVersion)
    ///     .try_get_matches_from("myprog --version".split(" "));
    ///
    /// // Normally, if `--version` is used clap prints the version message and returns an
    /// // ErrorKind::DisplayVersion
    /// //
    /// // However, `--version` was treated like a normal flag
    ///
    /// assert!(result.is_ok());
    /// assert!(result.unwrap().is_present("version"));
    /// ```
    NoAutoVersion,

    /// Deprecated, replaced with [`AppSettings::AllowHyphenValues`]
    #[deprecated(
        since = "3.0.0",
        note = "Replaced with `AppSettings::AllowHyphenValues`"
    )]
    AllowLeadingHyphen,

    /// Deprecated, this is now the default, see [`AppSettings::AllowInvalidUtf8ForExternalSubcommands`] and [`ArgSettings::AllowInvalidUtf8`][crate::ArgSettings::AllowInvalidUtf8] for the opposite.
    #[deprecated(
        since = "3.0.0",
        note = "This is now the default see `AppSettings::AllowInvalidUtf8ForExternalSubcommands` and `ArgSettings::AllowInvalidUtf8` for the opposite."
    )]
    StrictUtf8,

    /// Deprecated, this is now the default
    #[deprecated(since = "3.0.0", note = "This is now the default")]
    ColoredHelp,

    /// Deprecated, see [`App::color`][crate::App::color]
    #[deprecated(since = "3.0.0", note = "Replaced with `App::color`")]
    ColorAuto,

    /// Deprecated, replaced with [`App::color`][crate::App::color]
    #[deprecated(since = "3.0.0", note = "Replaced with `App::color`")]
    ColorAlways,

    /// Deprecated, replaced with [`App::color`][crate::App::color]
    #[deprecated(since = "3.0.0", note = "Replaced with `App::color`")]
    ColorNever,

    /// Deprecated, replaced with [`AppSettings::DisableHelpFlag`]
    #[deprecated(since = "3.0.0", note = "Replaced with `AppSettings::DisableHelpFlag`")]
    DisableHelpFlags,

    /// Deprecated, replaced with [`AppSettings::DisableVersionFlag`]
    #[deprecated(
        since = "3.0.0",
        note = "Replaced with `AppSettings::DisableVersionFlag`"
    )]
    DisableVersion,

    /// Deprecated, replaced with [`AppSettings::PropagateVersion`]
    #[deprecated(
        since = "3.0.0",
        note = "Replaced with `AppSettings::PropagateVersion`"
    )]
    GlobalVersion,

    /// Deprecated, replaced with [`AppSettings::HidePossibleValues`]
    #[deprecated(
        since = "3.0.0",
        note = "Replaced with AppSettings::HidePossibleValues"
    )]
    HidePossibleValuesInHelp,

    /// Deprecated, this is now the default
    #[deprecated(since = "3.0.0", note = "This is now the default")]
    UnifiedHelp,

    /// If the app is already built, used for caching.
    #[doc(hidden)]
    Built,

    /// If the app's bin name is already built, used for caching.
    #[doc(hidden)]
    BinNameBuilt,
}

bitflags! {
    struct Flags: u64 {
        const SC_NEGATE_REQS                 = 1;
        const SC_REQUIRED                    = 1 << 1;
        const ARG_REQUIRED_ELSE_HELP         = 1 << 2;
        const PROPAGATE_VERSION              = 1 << 3;
        const DISABLE_VERSION_FOR_SC         = 1 << 4;
        const WAIT_ON_ERROR                  = 1 << 6;
        const SC_REQUIRED_ELSE_HELP          = 1 << 7;
        const NO_AUTO_HELP                   = 1 << 8;
        const NO_AUTO_VERSION                = 1 << 9;
        const DISABLE_VERSION_FLAG           = 1 << 10;
        const HIDDEN                         = 1 << 11;
        const TRAILING_VARARG                = 1 << 12;
        const NO_BIN_NAME                    = 1 << 13;
        const ALLOW_UNK_SC                   = 1 << 14;
        const SC_UTF8_NONE                   = 1 << 15;
        const LEADING_HYPHEN                 = 1 << 16;
        const NO_POS_VALUES                  = 1 << 17;
        const NEXT_LINE_HELP                 = 1 << 18;
        const DERIVE_DISP_ORDER              = 1 << 19;
        const DISABLE_COLORED_HELP           = 1 << 20;
        const COLOR_ALWAYS                   = 1 << 21;
        const COLOR_AUTO                     = 1 << 22;
        const COLOR_NEVER                    = 1 << 23;
        const DONT_DELIM_TRAIL               = 1 << 24;
        const ALLOW_NEG_NUMS                 = 1 << 25;
        const DISABLE_HELP_SC                = 1 << 27;
        const DONT_COLLAPSE_ARGS             = 1 << 28;
        const ARGS_NEGATE_SCS                = 1 << 29;
        const PROPAGATE_VALS_DOWN            = 1 << 30;
        const ALLOW_MISSING_POS              = 1 << 31;
        const TRAILING_VALUES                = 1 << 32;
        const BUILT                          = 1 << 33;
        const BIN_NAME_BUILT                 = 1 << 34;
        const VALID_ARG_FOUND                = 1 << 35;
        const INFER_SUBCOMMANDS              = 1 << 36;
        const CONTAINS_LAST                  = 1 << 37;
        const ARGS_OVERRIDE_SELF             = 1 << 38;
        const HELP_REQUIRED                  = 1 << 39;
        const SUBCOMMAND_PRECEDENCE_OVER_ARG = 1 << 40;
        const DISABLE_HELP_FLAG              = 1 << 41;
        const USE_LONG_FORMAT_FOR_HELP_SC    = 1 << 42;
        const INFER_LONG_ARGS                = 1 << 43;
        const IGNORE_ERRORS                  = 1 << 44;
        #[cfg(feature = "unstable-multicall")]
        const MULTICALL                      = 1 << 45;
        const NO_OP                          = 0;
    }
}

impl_settings! { AppSettings, AppFlags,
    ArgRequiredElseHelp("argrequiredelsehelp")
        => Flags::ARG_REQUIRED_ELSE_HELP,
    SubcommandPrecedenceOverArg("subcommandprecedenceoverarg")
        => Flags::SUBCOMMAND_PRECEDENCE_OVER_ARG,
    ArgsNegateSubcommands("argsnegatesubcommands")
        => Flags::ARGS_NEGATE_SCS,
    AllowExternalSubcommands("allowexternalsubcommands")
        => Flags::ALLOW_UNK_SC,
    StrictUtf8("strictutf8")
        => Flags::NO_OP,
    AllowInvalidUtf8ForExternalSubcommands("allowinvalidutf8forexternalsubcommands")
        => Flags::SC_UTF8_NONE,
    AllowHyphenValues("allowhyphenvalues")
        => Flags::LEADING_HYPHEN,
    AllowLeadingHyphen("allowleadinghyphen")
        => Flags::LEADING_HYPHEN,
    AllowNegativeNumbers("allownegativenumbers")
        => Flags::ALLOW_NEG_NUMS,
    AllowMissingPositional("allowmissingpositional")
        => Flags::ALLOW_MISSING_POS,
    ColoredHelp("coloredhelp")
        => Flags::NO_OP,
    ColorAlways("coloralways")
        => Flags::COLOR_ALWAYS,
    ColorAuto("colorauto")
        => Flags::COLOR_AUTO,
    ColorNever("colornever")
        => Flags::COLOR_NEVER,
    DontDelimitTrailingValues("dontdelimittrailingvalues")
        => Flags::DONT_DELIM_TRAIL,
    DontCollapseArgsInUsage("dontcollapseargsinusage")
        => Flags::DONT_COLLAPSE_ARGS,
    DeriveDisplayOrder("derivedisplayorder")
        => Flags::DERIVE_DISP_ORDER,
    DisableColoredHelp("disablecoloredhelp")
        => Flags::DISABLE_COLORED_HELP,
    DisableHelpSubcommand("disablehelpsubcommand")
        => Flags::DISABLE_HELP_SC,
    DisableHelpFlag("disablehelpflag")
        => Flags::DISABLE_HELP_FLAG,
    DisableHelpFlags("disablehelpflags")
        => Flags::DISABLE_HELP_FLAG,
    DisableVersionFlag("disableversionflag")
        => Flags::DISABLE_VERSION_FLAG,
    DisableVersion("disableversion")
        => Flags::DISABLE_VERSION_FLAG,
    PropagateVersion("propagateversion")
        => Flags::PROPAGATE_VERSION,
    GlobalVersion("propagateversion")
        => Flags::PROPAGATE_VERSION,
    HidePossibleValues("hidepossiblevalues")
        => Flags::NO_POS_VALUES,
    HidePossibleValuesInHelp("hidepossiblevaluesinhelp")
        => Flags::NO_POS_VALUES,
    HelpExpected("helpexpected")
        => Flags::HELP_REQUIRED,
    Hidden("hidden")
        => Flags::HIDDEN,
    #[cfg(feature = "unstable-multicall")]
    Multicall("multicall")
        => Flags::MULTICALL,
    NoAutoHelp("noautohelp")
        => Flags::NO_AUTO_HELP,
    NoAutoVersion("noautoversion")
        => Flags::NO_AUTO_VERSION,
    NoBinaryName("nobinaryname")
        => Flags::NO_BIN_NAME,
    SubcommandsNegateReqs("subcommandsnegatereqs")
        => Flags::SC_NEGATE_REQS,
    SubcommandRequired("subcommandrequired")
        => Flags::SC_REQUIRED,
    SubcommandRequiredElseHelp("subcommandrequiredelsehelp")
        => Flags::SC_REQUIRED_ELSE_HELP,
    UseLongFormatForHelpSubcommand("uselongformatforhelpsubcommand")
        => Flags::USE_LONG_FORMAT_FOR_HELP_SC,
    TrailingVarArg("trailingvararg")
        => Flags::TRAILING_VARARG,
    UnifiedHelp("unifiedhelp") => Flags::NO_OP,
    NextLineHelp("nextlinehelp")
        => Flags::NEXT_LINE_HELP,
    IgnoreErrors("ignoreerrors")
        => Flags::IGNORE_ERRORS,
    WaitOnError("waitonerror")
        => Flags::WAIT_ON_ERROR,
    Built("built")
        => Flags::BUILT,
    BinNameBuilt("binnamebuilt")
        => Flags::BIN_NAME_BUILT,
    InferSubcommands("infersubcommands")
        => Flags::INFER_SUBCOMMANDS,
    AllArgsOverrideSelf("allargsoverrideself")
        => Flags::ARGS_OVERRIDE_SELF,
    InferLongArgs("inferlongargs")
        => Flags::INFER_LONG_ARGS
}

#[cfg(test)]
mod test {
    use super::AppSettings;

    #[allow(clippy::cognitive_complexity)]
    #[test]
    fn app_settings_fromstr() {
        assert_eq!(
            "disablehelpflag".parse::<AppSettings>().unwrap(),
            AppSettings::DisableHelpFlag
        );
        assert_eq!(
            "argsnegatesubcommands".parse::<AppSettings>().unwrap(),
            AppSettings::ArgsNegateSubcommands
        );
        assert_eq!(
            "argrequiredelsehelp".parse::<AppSettings>().unwrap(),
            AppSettings::ArgRequiredElseHelp
        );
        assert_eq!(
            "subcommandprecedenceoverarg"
                .parse::<AppSettings>()
                .unwrap(),
            AppSettings::SubcommandPrecedenceOverArg
        );
        assert_eq!(
            "allowexternalsubcommands".parse::<AppSettings>().unwrap(),
            AppSettings::AllowExternalSubcommands
        );
        assert_eq!(
            "allowinvalidutf8forexternalsubcommands"
                .parse::<AppSettings>()
                .unwrap(),
            AppSettings::AllowInvalidUtf8ForExternalSubcommands
        );
        assert_eq!(
            "allowhyphenvalues".parse::<AppSettings>().unwrap(),
            AppSettings::AllowHyphenValues
        );
        assert_eq!(
            "allownegativenumbers".parse::<AppSettings>().unwrap(),
            AppSettings::AllowNegativeNumbers
        );
        assert_eq!(
            "disablehelpsubcommand".parse::<AppSettings>().unwrap(),
            AppSettings::DisableHelpSubcommand
        );
        assert_eq!(
            "disableversionflag".parse::<AppSettings>().unwrap(),
            AppSettings::DisableVersionFlag
        );
        assert_eq!(
            "dontcollapseargsinusage".parse::<AppSettings>().unwrap(),
            AppSettings::DontCollapseArgsInUsage
        );
        assert_eq!(
            "dontdelimittrailingvalues".parse::<AppSettings>().unwrap(),
            AppSettings::DontDelimitTrailingValues
        );
        assert_eq!(
            "derivedisplayorder".parse::<AppSettings>().unwrap(),
            AppSettings::DeriveDisplayOrder
        );
        assert_eq!(
            "disablecoloredhelp".parse::<AppSettings>().unwrap(),
            AppSettings::DisableColoredHelp
        );
        assert_eq!(
            "propagateversion".parse::<AppSettings>().unwrap(),
            AppSettings::PropagateVersion
        );
        assert_eq!(
            "hidden".parse::<AppSettings>().unwrap(),
            AppSettings::Hidden
        );
        assert_eq!(
            "hidepossiblevalues".parse::<AppSettings>().unwrap(),
            AppSettings::HidePossibleValues
        );
        assert_eq!(
            "helpexpected".parse::<AppSettings>().unwrap(),
            AppSettings::HelpExpected
        );
        assert_eq!(
            "nobinaryname".parse::<AppSettings>().unwrap(),
            AppSettings::NoBinaryName
        );
        assert_eq!(
            "nextlinehelp".parse::<AppSettings>().unwrap(),
            AppSettings::NextLineHelp
        );
        assert_eq!(
            "subcommandsnegatereqs".parse::<AppSettings>().unwrap(),
            AppSettings::SubcommandsNegateReqs
        );
        assert_eq!(
            "subcommandrequired".parse::<AppSettings>().unwrap(),
            AppSettings::SubcommandRequired
        );
        assert_eq!(
            "subcommandrequiredelsehelp".parse::<AppSettings>().unwrap(),
            AppSettings::SubcommandRequiredElseHelp
        );
        assert_eq!(
            "uselongformatforhelpsubcommand"
                .parse::<AppSettings>()
                .unwrap(),
            AppSettings::UseLongFormatForHelpSubcommand
        );
        assert_eq!(
            "trailingvararg".parse::<AppSettings>().unwrap(),
            AppSettings::TrailingVarArg
        );
        assert_eq!(
            "waitonerror".parse::<AppSettings>().unwrap(),
            AppSettings::WaitOnError
        );
        assert_eq!("built".parse::<AppSettings>().unwrap(), AppSettings::Built);
        assert_eq!(
            "binnamebuilt".parse::<AppSettings>().unwrap(),
            AppSettings::BinNameBuilt
        );
        assert_eq!(
            "infersubcommands".parse::<AppSettings>().unwrap(),
            AppSettings::InferSubcommands
        );
        assert!("hahahaha".parse::<AppSettings>().is_err());
    }
}<|MERGE_RESOLUTION|>--- conflicted
+++ resolved
@@ -4,60 +4,6 @@
 // Third party
 use bitflags::bitflags;
 
-<<<<<<< HEAD
-bitflags! {
-    struct Flags: u64 {
-        const SC_NEGATE_REQS                 = 1;
-        const SC_REQUIRED                    = 1 << 1;
-        const ARG_REQUIRED_ELSE_HELP         = 1 << 2;
-        const PROPAGATE_VERSION              = 1 << 3;
-        const DISABLE_VERSION_FOR_SC         = 1 << 4;
-        const WAIT_ON_ERROR                  = 1 << 6;
-        const SC_REQUIRED_ELSE_HELP          = 1 << 7;
-        const NO_AUTO_HELP                   = 1 << 8;
-        const NO_AUTO_VERSION                = 1 << 9;
-        const DISABLE_VERSION_FLAG           = 1 << 10;
-        const HIDDEN                         = 1 << 11;
-        const TRAILING_VARARG                = 1 << 12;
-        const NO_BIN_NAME                    = 1 << 13;
-        const ALLOW_UNK_SC                   = 1 << 14;
-        const SC_UTF8_NONE                   = 1 << 15;
-        const LEADING_HYPHEN                 = 1 << 16;
-        const NO_POS_VALUES                  = 1 << 17;
-        const NEXT_LINE_HELP                 = 1 << 18;
-        const DERIVE_DISP_ORDER              = 1 << 19;
-        const DISABLE_COLORED_HELP           = 1 << 20;
-        const COLOR_ALWAYS                   = 1 << 21;
-        const COLOR_AUTO                     = 1 << 22;
-        const COLOR_NEVER                    = 1 << 23;
-        const DONT_DELIM_TRAIL               = 1 << 24;
-        const ALLOW_NEG_NUMS                 = 1 << 25;
-        const DISABLE_HELP_SC                = 1 << 27;
-        const DONT_COLLAPSE_ARGS             = 1 << 28;
-        const ARGS_NEGATE_SCS                = 1 << 29;
-        const PROPAGATE_VALS_DOWN            = 1 << 30;
-        const ALLOW_MISSING_POS              = 1 << 31;
-        const TRAILING_VALUES                = 1 << 32;
-        const BUILT                          = 1 << 33;
-        const BIN_NAME_BUILT                 = 1 << 34;
-        const VALID_ARG_FOUND                = 1 << 35;
-        const INFER_SUBCOMMANDS              = 1 << 36;
-        const CONTAINS_LAST                  = 1 << 37;
-        const ARGS_OVERRIDE_SELF             = 1 << 38;
-        const HELP_REQUIRED                  = 1 << 39;
-        const SUBCOMMAND_PRECEDENCE_OVER_ARG = 1 << 40;
-        const DISABLE_HELP_FLAG              = 1 << 41;
-        const USE_LONG_FORMAT_FOR_HELP_SC    = 1 << 42;
-        const INFER_LONG_ARGS                = 1 << 43;
-        const IGNORE_ERRORS                  = 1 << 44;
-        #[cfg(feature = "unstable-multicall")]
-        const MULTICALL                      = 1 << 45;
-        const NO_OP                          = 0;
-    }
-}
-
-=======
->>>>>>> 89f69d87
 #[doc(hidden)]
 #[derive(Debug, Copy, Clone, PartialEq, Eq)]
 pub struct AppFlags(Flags);
@@ -68,102 +14,6 @@
     }
 }
 
-<<<<<<< HEAD
-impl_settings! { AppSettings, AppFlags,
-    ArgRequiredElseHelp("argrequiredelsehelp")
-        => Flags::ARG_REQUIRED_ELSE_HELP,
-    SubcommandPrecedenceOverArg("subcommandprecedenceoverarg")
-        => Flags::SUBCOMMAND_PRECEDENCE_OVER_ARG,
-    ArgsNegateSubcommands("argsnegatesubcommands")
-        => Flags::ARGS_NEGATE_SCS,
-    AllowExternalSubcommands("allowexternalsubcommands")
-        => Flags::ALLOW_UNK_SC,
-    StrictUtf8("strictutf8")
-        => Flags::NO_OP,
-    AllowInvalidUtf8ForExternalSubcommands("allowinvalidutf8forexternalsubcommands")
-        => Flags::SC_UTF8_NONE,
-    AllowLeadingHyphen("allowleadinghyphen")
-        => Flags::LEADING_HYPHEN,
-    AllowNegativeNumbers("allownegativenumbers")
-        => Flags::ALLOW_NEG_NUMS,
-    AllowMissingPositional("allowmissingpositional")
-        => Flags::ALLOW_MISSING_POS,
-    ColoredHelp("coloredhelp")
-        => Flags::NO_OP,
-    ColorAlways("coloralways")
-        => Flags::COLOR_ALWAYS,
-    ColorAuto("colorauto")
-        => Flags::COLOR_AUTO,
-    ColorNever("colornever")
-        => Flags::COLOR_NEVER,
-    DontDelimitTrailingValues("dontdelimittrailingvalues")
-        => Flags::DONT_DELIM_TRAIL,
-    DontCollapseArgsInUsage("dontcollapseargsinusage")
-        => Flags::DONT_COLLAPSE_ARGS,
-    DeriveDisplayOrder("derivedisplayorder")
-        => Flags::DERIVE_DISP_ORDER,
-    DisableColoredHelp("disablecoloredhelp")
-        => Flags::DISABLE_COLORED_HELP,
-    DisableHelpSubcommand("disablehelpsubcommand")
-        => Flags::DISABLE_HELP_SC,
-    DisableHelpFlag("disablehelpflag")
-        => Flags::DISABLE_HELP_FLAG,
-    DisableHelpFlags("disablehelpflag")
-        => Flags::DISABLE_HELP_FLAG,
-    DisableVersionFlag("disableversionflag")
-        => Flags::DISABLE_VERSION_FLAG,
-    DisableVersion("disableversionflag")
-        => Flags::DISABLE_VERSION_FLAG,
-    PropagateVersion("propagateversion")
-        => Flags::PROPAGATE_VERSION,
-    GlobalVersion("propagateversion")
-        => Flags::PROPAGATE_VERSION,
-    HidePossibleValuesInHelp("hidepossiblevaluesinhelp")
-        => Flags::NO_POS_VALUES,
-    HelpRequired("helprequired")
-        => Flags::HELP_REQUIRED,
-    Hidden("hidden")
-        => Flags::HIDDEN,
-    #[cfg(feature = "unstable-multicall")]
-    Multicall("multicall")
-        => Flags::MULTICALL,
-    NoAutoHelp("noautohelp")
-        => Flags::NO_AUTO_HELP,
-    NoAutoVersion("noautoversion")
-        => Flags::NO_AUTO_VERSION,
-    NoBinaryName("nobinaryname")
-        => Flags::NO_BIN_NAME,
-    SubcommandsNegateReqs("subcommandsnegatereqs")
-        => Flags::SC_NEGATE_REQS,
-    SubcommandRequired("subcommandrequired")
-        => Flags::SC_REQUIRED,
-    SubcommandRequiredElseHelp("subcommandrequiredelsehelp")
-        => Flags::SC_REQUIRED_ELSE_HELP,
-    UseLongFormatForHelpSubcommand("uselongformatforhelpsubcommand")
-        => Flags::USE_LONG_FORMAT_FOR_HELP_SC,
-    TrailingVarArg("trailingvararg")
-        => Flags::TRAILING_VARARG,
-    UnifiedHelp("unifiedhelp") => Flags::NO_OP,
-    NextLineHelp("nextlinehelp")
-        => Flags::NEXT_LINE_HELP,
-    IgnoreErrors("ignoreerrors")
-        => Flags::IGNORE_ERRORS,
-    WaitOnError("waitonerror")
-        => Flags::WAIT_ON_ERROR,
-    Built("built")
-        => Flags::BUILT,
-    BinNameBuilt("binnamebuilt")
-        => Flags::BIN_NAME_BUILT,
-    InferSubcommands("infersubcommands")
-        => Flags::INFER_SUBCOMMANDS,
-    AllArgsOverrideSelf("allargsoverrideself")
-        => Flags::ARGS_OVERRIDE_SELF,
-    InferLongArgs("inferlongargs")
-        => Flags::INFER_LONG_ARGS
-}
-
-=======
->>>>>>> 89f69d87
 /// Application level settings, which affect how [`App`] operates
 ///
 /// **NOTE:** When these settings are used, they apply only to current command, and are *not*
@@ -462,23 +312,7 @@
     /// [aliases]: crate::App::aliases()
     InferSubcommands,
 
-<<<<<<< HEAD
-    /// Disables colorized help messages.
-    ///
-    /// # Examples
-    ///
-    /// ```no_run
-    /// # use clap::{App, AppSettings};
-    /// App::new("myprog")
-    ///     .setting(AppSettings::DisableColoredHelp)
-    ///     .get_matches();
-    /// ```
-    DisableColoredHelp,
-
-    /// Disables `-h` and `--help` flag.
-=======
     /// If no [`subcommand`] is present at runtime, error and exit gracefully.
->>>>>>> 89f69d87
     ///
     /// # Examples
     ///
